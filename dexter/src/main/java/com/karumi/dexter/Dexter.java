/*
 * Copyright (C) 2015 Karumi.
 *
 * Licensed under the Apache License, Version 2.0 (the "License");
 * you may not use this file except in compliance with the License.
 * You may obtain a copy of the License at
 *
 * http://www.apache.org/licenses/LICENSE-2.0
 *
 * Unless required by applicable law or agreed to in writing, software
 * distributed under the License is distributed on an "AS IS" BASIS,
 * WITHOUT WARRANTIES OR CONDITIONS OF ANY KIND, either express or implied.
 * See the License for the specific language governing permissions and
 * limitations under the License.
 */

package com.karumi.dexter;

import android.app.Activity;
import android.content.Context;
import com.karumi.dexter.listener.multi.MultiplePermissionsListener;
import com.karumi.dexter.listener.single.PermissionListener;
import java.util.Arrays;
import java.util.Collection;

/**
 * Class to simplify the management of Android runtime permissions
 * Dexter needs to be initialized before checking for a permission using {@link
 * #initialize(Context)}
 */
public final class Dexter {

  private static DexterInstance instance;

  /**
   * Initializes the library
   *
   * @param context Context used by Dexter. Use your {@link android.app.Application} to make sure
   * the instance is not cleaned up during your app lifetime
   */
  public static void initialize(Context context) {
    if (instance == null) {
      AndroidPermissionService androidPermissionService = new AndroidPermissionService();
      IntentProvider intentProvider = new IntentProvider();
      instance = new DexterInstance(context, androidPermissionService, intentProvider);
    }
  }

  /**
   * Checks the permission and notifies the listener of its state.
   * It is important to note that permissions still have to be declared in the manifest.
   * Calling this method will result in an exception if {@link #isRequestOngoing()} returns true.
   *
   * @param listener The class that will be reported when the state of the permission is ready
   * @param permission One of the values found in {@link android.Manifest.permission}
   */
  public static void checkPermission(PermissionListener listener, String permission) {
    instance.checkPermission(listener, permission);
  }

  /**
   * Checks the permissions and notifies the listener of its state.
   * It is important to note that permissions still have to be declared in the manifest.
   * Calling this method will result in an exception if {@link #isRequestOngoing()} returns true.
   *
   * @param listener The class that will be reported when the state of the permissions are ready
   * @param permissions Array of values found in {@link android.Manifest.permission}
   */
  public static void checkPermissions(MultiplePermissionsListener listener, String... permissions) {
    instance.checkPermissions(listener, Arrays.asList(permissions));
  }

  /**
   * Checks the permissions and notifies the listener of its state
   * It is important to note that permissions still have to be declared in the manifest
   *
   * @param listener The class that will be reported when the state of the permissions are ready
   * @param permissions Collection of values found in {@link android.Manifest.permission}
   */
  public static void checkPermissions(MultiplePermissionsListener listener,
      Collection<String> permissions) {
    instance.checkPermissions(listener, permissions);
  }

  /**
<<<<<<< HEAD
   * Requests pending permissions if there were some permissions lost. This method can be used to
   * recover the Dexter state during a configuration change, for example when the device is
   * rotated.
=======
   * Checks is there is any permission request still ongoing.
   * If so, state of permissions must not be checked until it is resolved
   * or it will cause an exception.
   */
  public static boolean isRequestOngoing() {
    return instance.isRequestOngoing();
  }

  /**
   * Method called whenever the DexterActivity has been created and is ready to be used
>>>>>>> adcd4070
   */
  public static void checkPendingPermissions(MultiplePermissionsListener listener) {
    instance.checkPendingPermissions(listener);
  }

  /**
   * Requests pending permission if there was a permissions lost. This method can be used to
   * recover the Dexter state during a configuration change, for example when the device is
   * rotated.
   */
  public static void checkPendingPermission(PermissionListener listener) {
    instance.checkPendingPermission(listener);
  }

  /**
   * Method called whenever the DexterActivity has been created or recreated and is ready to be
   * used.
   */
  static void onActivityReady(Activity activity) {
    instance.onActivityReady(activity);
  }

  /**
   * Method called when all the permissions has been requested to the user
   *
   * @param grantedPermissions Collection with all the permissions the user has granted. Contains
   * values from {@link android.Manifest.permission}
   * @param deniedPermissions Collection with all the permissions the user has denied. Contains
   * values from {@link android.Manifest.permission}
   */
  static void onPermissionsRequested(Collection<String> grantedPermissions,
      Collection<String> deniedPermissions) {
    instance.onPermissionRequestGranted(grantedPermissions);
    instance.onPermissionRequestDenied(deniedPermissions);
  }
}<|MERGE_RESOLUTION|>--- conflicted
+++ resolved
@@ -83,11 +83,6 @@
   }
 
   /**
-<<<<<<< HEAD
-   * Requests pending permissions if there were some permissions lost. This method can be used to
-   * recover the Dexter state during a configuration change, for example when the device is
-   * rotated.
-=======
    * Checks is there is any permission request still ongoing.
    * If so, state of permissions must not be checked until it is resolved
    * or it will cause an exception.
@@ -98,7 +93,6 @@
 
   /**
    * Method called whenever the DexterActivity has been created and is ready to be used
->>>>>>> adcd4070
    */
   public static void checkPendingPermissions(MultiplePermissionsListener listener) {
     instance.checkPendingPermissions(listener);
