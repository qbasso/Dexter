--- conflicted
+++ resolved
@@ -45,14 +45,10 @@
   private final Collection<String> pendingPermissions;
   private final MultiplePermissionsReport multiplePermissionsReport;
   private final AtomicBoolean isRequestingPermission;
+  private final AtomicBoolean rationaleAccepted;
   private Activity activity;
   private MultiplePermissionsListener listener;
-<<<<<<< HEAD
-  private AtomicBoolean isRequestingPermission = new AtomicBoolean(false);
-  private AtomicBoolean rationaleAccepted = new AtomicBoolean(false);
-=======
->>>>>>> d78de65e
-
+  
   DexterInstance(Context context, AndroidPermissionService androidPermissionService,
       IntentProvider intentProvider) {
     this.context = context;
@@ -61,6 +57,7 @@
     this.pendingPermissions = new TreeSet<>();
     this.multiplePermissionsReport = new MultiplePermissionsReport();
     this.isRequestingPermission = new AtomicBoolean();
+    this.rationaleAccepted = new AtomicBoolean();
   }
 
   /**
